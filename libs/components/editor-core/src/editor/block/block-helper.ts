import type {
    fontColorPalette,
    SlateUtils,
    TextAlignOptions,
} from '@toeverything/components/common';
import {
    BaseRange,
    Location,
    Node,
    Path,
    Point,
    Selection as SlateSelection,
} from 'slate';
import { Editor } from '../editor';
import { AsyncBlock } from '../block';
import { SelectBlock } from '../selection';

type TextUtilsFunctions =
    | 'getString'
    | 'getStringBetweenStartAndSelection'
    | 'getStringBetweenSelection'
    | 'setSearchSlash'
    | 'removeSearchSlash'
    | 'getSearchSlashText'
    | 'setDoubleLinkSearchSlash'
    | 'getDoubleLinkSearchSlashText'
    | 'setSelectDoubleLinkSearchSlash'
    | 'removeDoubleLinkSearchSlash'
    | 'insertDoubleLink'
    | 'selectionToSlateRange'
    | 'transformPoint'
    | 'toggleTextFormatBySelection'
    | 'isTextFormatActive'
    | 'setLinkModalVisible'
    | 'setParagraphAlignBySelection'
    | 'setTextFontColorBySelection'
    | 'setTextFontBgColorBySelection'
    | 'setCommentBySelection'
    | 'resolveCommentById'
    | 'getCommentsIdsBySelection'
    | 'getCurrentSelection'
    | 'removeSelection'
    | 'isCollapsed'
    | 'blur'
    | 'setSelection'
    | 'insertNodes'
    | 'getNodeByPath'
<<<<<<< HEAD
    | 'wrapLink';
=======
    | 'getNodeByRange'
    | 'convertLeaf2Html';
>>>>>>> 70727774

type ExtendedTextUtils = SlateUtils & {
    setLinkModalVisible: (visible: boolean) => void;
};

type TextUtils = { [K in TextUtilsFunctions]: ExtendedTextUtils[K] };

/**
 *
 * block helper aim to get block`s self infos
 * @class BlockHelper
 */
export class BlockHelper {
    private _editor: Editor;
    private _blockTextUtilsMap: Record<string, TextUtils> = {};

    constructor(editor: Editor) {
        this._editor = editor;
    }

    public registerTextUtils(blockId: string, utils: ExtendedTextUtils) {
        this._blockTextUtilsMap[blockId] = utils;
    }

    public unRegisterTextUtils(blockId: string) {
        delete this._blockTextUtilsMap[blockId];
    }

    public hasBlockTextUtils(blockId: string) {
        return !!this._blockTextUtilsMap[blockId];
    }

    /**
     *
     * get block serializer text by block id
     * @memberof BlockHelper
     */
    public getBlockText(blockId: string) {
        const text_utils = this._blockTextUtilsMap[blockId];
        if (text_utils) {
            return text_utils.getString();
        }
        console.warn('Could find the block text utils');
        return '';
    }

    /**
     *
     * get serializer text between start and end selection by block id
     * @memberof BlockHelper
     */
    public getBlockTextBeforeSelection(blockId: string) {
        const text_utils = this._blockTextUtilsMap[blockId];
        if (text_utils) {
            return text_utils.getStringBetweenStartAndSelection();
        }
        console.warn('Could find the block text utils');
        return '';
    }

    public async isBlockEditable(blockOrBlockId: AsyncBlock | string) {
        const block =
            typeof blockOrBlockId === 'string'
                ? await this._editor.getBlockById(blockOrBlockId)
                : blockOrBlockId;
        const blockView = this._editor.getView(block.type);

        return blockView.editable;
    }

    public async getFlatBlocksUnderParent(
        parentBlockId: string,
        includeParent = false
    ): Promise<AsyncBlock[]> {
        const blocks = [];
        const block = await this._editor.getBlockById(parentBlockId);
        if (includeParent) {
            blocks.push(block);
        }
        const children = await block.children();
        (
            await Promise.all(
                children.map(child => {
                    return this.getFlatBlocksUnderParent(child.id, true);
                })
            )
        ).forEach(editableChildren => {
            blocks.push(...editableChildren);
        });
        return blocks;
    }

    public getBlockTextBetweenSelection(
        blockId: string,
        shouldUsePreviousSelection = true
    ) {
        const text_utils = this._blockTextUtilsMap[blockId];
        if (text_utils) {
            return text_utils.getStringBetweenSelection(
                shouldUsePreviousSelection
            );
        }
        console.warn('Could find the block text utils');
        return '';
    }

    public async getEditableBlockPropertiesBySelectInfo(
        block: AsyncBlock,
        selectInfo?: SelectBlock
    ) {
        const properties = block.getProperties();
        if (properties.text.value.length === 0) {
            return properties;
        }
        let text_value = properties.text.value;

        const {
            text: { value: originTextValue, ...otherTextProperties },
            ...otherProperties
        } = properties;

        // Use deepClone method will throw incomprehensible error
        let textValue = JSON.parse(JSON.stringify(originTextValue));

        if (selectInfo?.endInfo) {
            textValue = textValue.slice(0, selectInfo.endInfo.arrayIndex + 1);
            textValue[textValue.length - 1].text = text_value[
                textValue.length - 1
            ].text.substring(0, selectInfo.endInfo.offset);
        }
        if (selectInfo?.startInfo) {
            textValue = textValue.slice(selectInfo.startInfo.arrayIndex);
            textValue[0].text = textValue[0].text.substring(
                selectInfo.startInfo.offset
            );
        }
        return {
            ...otherProperties,
            text: {
                ...otherTextProperties,
                value: textValue,
            },
        };
    }

    // For editable blocks, the properties containing the selected text will be returned with the selection information
    public async getBlockPropertiesBySelectInfo(selectBlockInfo: SelectBlock) {
        const block = await this._editor.getBlockById(selectBlockInfo.blockId);
        const blockView = this._editor.getView(block.type);
        if (blockView.editable) {
            return this.getEditableBlockPropertiesBySelectInfo(
                block,
                selectBlockInfo
            );
        } else {
            return block?.getProperties();
        }
    }

    public convertTextValue2Html(blockId: string, textValue: any) {
        const text_utils = this._blockTextUtilsMap[blockId];
        if (!text_utils) {
            return '';
        }
        return textValue.reduce((html: string, textValueItem: any) => {
            const fragment = text_utils.convertLeaf2Html(textValueItem);
            return `${html}${fragment}`;
        }, '');
    }

    public setBlockBlur(blockId: string) {
        const text_utils = this._blockTextUtilsMap[blockId];
        if (text_utils) {
            return text_utils.blur();
        }
        console.warn('Could find the block text utils');
        return '';
    }

    /**
     *
     * set slash character into a special node
     * @param {string} blockId
     * @param {Point} point
     * @memberof BlockHelper
     */
    public setSearchSlash(blockId: string, point: Point) {
        const text_utils = this._blockTextUtilsMap[blockId];
        if (text_utils) {
            text_utils.setSearchSlash(point);
        } else {
            console.warn('Could find the block text utils');
        }
    }

    /**
     *
     * change slash node back to normal node,
     * if afferent remove flash remove slash symbol
     * @param {string} blockId
     * @param {boolean} [isRemoveSlash]
     * @memberof BlockHelper
     */
    public removeSearchSlash(blockId: string, isRemoveSlash?: boolean) {
        const text_utils = this._blockTextUtilsMap[blockId];
        if (text_utils) {
            text_utils.removeSearchSlash(isRemoveSlash);
        } else {
            console.warn('Could find the block text utils');
        }
    }

    public setDoubleLinkSearchSlash(blockId: string, point: Point) {
        const textUtils = this._blockTextUtilsMap[blockId];
        if (textUtils) {
            textUtils.setDoubleLinkSearchSlash(point);
        } else {
            console.warn('Could find the block text utils');
        }
    }

    public getDoubleLinkSearchSlashText(blockId: string) {
        const textUtils = this._blockTextUtilsMap[blockId];
        if (textUtils) {
            return textUtils.getDoubleLinkSearchSlashText();
        }
        console.warn('Could find the block text utils');
        return '';
    }
    public setSelectDoubleLinkSearchSlash(blockId: string) {
        const textUtils = this._blockTextUtilsMap[blockId];
        if (textUtils) {
            return textUtils.setSelectDoubleLinkSearchSlash();
        }
        console.warn('Could find the block text utils');
        return '';
    }

    public removeDoubleLinkSearchSlash(
        blockId: string,
        isRemoveSlash?: boolean
    ) {
        const textUtils = this._blockTextUtilsMap[blockId];
        if (textUtils) {
            textUtils.removeDoubleLinkSearchSlash(isRemoveSlash);
        } else {
            console.warn('Could find the block text utils');
        }
    }

    public async insertDoubleLink(
        workspaceId: string,
        linkBlockId: string,
        blockId: string
    ) {
        const textUtils = this._blockTextUtilsMap[blockId];
        if (textUtils) {
            const linkBlock = await this._editor.getBlock({
                workspace: workspaceId,
                id: linkBlockId,
            });
            let children = linkBlock.getProperties().text?.value || [];
            if (children.length === 1 && !children[0].text) {
                children = [{ text: 'Untitled' }];
            }
            textUtils.insertDoubleLink(workspaceId, linkBlockId, children);
        }
        console.warn('Could find the block text utils');
    }

    /**
     *
     * convert browser selection to slate rang
     * @memberof BlockHelper
     */
    public selectionToSlateRange(blockId: string, selection: Selection) {
        const text_utils = this._blockTextUtilsMap[blockId];
        if (text_utils) {
            return text_utils.selectionToSlateRange(selection);
        }
        console.warn('Could find the block text utils');
        return undefined;
    }

    /**
     *
     * get special slash node`s text
     * @memberof BlockHelper
     */
    public getSearchSlashText(blockId: string) {
        const text_utils = this._blockTextUtilsMap[blockId];
        if (text_utils) {
            return text_utils.getSearchSlashText();
        }
        console.warn('Could find the block text utils');
        return '';
    }

    /**
     *
     * set selection of a text input
     * @param {string} blockId
     * @param {BaseRange} selection
     * @return {*}
     * @memberof BlockHelper
     */
    public setSelection(blockId: string, selection: BaseRange) {
        const text_utils = this._blockTextUtilsMap[blockId];
        if (text_utils) {
            return text_utils.setSelection(selection);
        }
        console.warn('Could find the block text utils');
    }

    /**
     *
     * insert nodes in text
     * @param {string} blockId
     * @param {Array<Node>} nodes
     * @param {Parameters<TextUtils['insertNodes']>[1]} options
     * @return {*}
     * @memberof BlockHelper
     */
    public insertNodes(
        blockId: string,
        nodes: Array<Node>,
        options?: Parameters<TextUtils['insertNodes']>[1]
    ) {
        const text_utils = this._blockTextUtilsMap[blockId];
        if (text_utils) {
            return text_utils.insertNodes(nodes, options);
        }
        console.warn('Could find the block text utils');
    }

    /**
     *
     * get text(slate node) by path
     * @param {string} blockId
     * @param {Path} path
     * @return {*}
     * @memberof BlockHelper
     */
    public getNodeByPath(blockId: string, path: Path) {
        const text_utils = this._blockTextUtilsMap[blockId];
        if (text_utils) {
            return text_utils.getNodeByPath(path);
        }
        console.warn('Could find the block text utils');
    }

    public transformPoint(
        blockId: string,
        ...restArgs: Parameters<TextUtils['transformPoint']>
    ) {
        const text_utils = this._blockTextUtilsMap[blockId];
        if (text_utils) {
            return text_utils.transformPoint(...restArgs);
        }
        console.warn('Could find the block text utils');
        return undefined;
    }

    public toggleTextFormatBySelection(
        blockId: string,
        format: 'bold' | 'italic' | 'underline' | 'strikethrough' | 'inlinecode'
    ) {
        const text_utils = this._blockTextUtilsMap[blockId];
        if (text_utils) {
            return text_utils.toggleTextFormatBySelection(format);
        }
        console.warn('Could find the block text utils');
    }

    public setLinkModalVisible(blockId: string, visible: boolean) {
        const text_utils = this._blockTextUtilsMap[blockId];
        if (text_utils) {
            return text_utils.setLinkModalVisible(visible);
        }
        console.warn('Could find the block text utils');
    }

    public setParagraphAlign(blockId: string, format: TextAlignOptions) {
        const text_utils = this._blockTextUtilsMap[blockId];
        if (text_utils) {
            return text_utils.setParagraphAlignBySelection(format, true);
        }
        console.warn('Could find the block text utils');
    }

    public setTextFontColor(
        blockId: string,
        color: keyof typeof fontColorPalette
    ) {
        const text_utils = this._blockTextUtilsMap[blockId];
        if (text_utils) {
            return text_utils.setTextFontColorBySelection(color, true);
        }
        console.warn('Could find the block text utils');
    }

    public setTextFontBgColor(
        blockId: string,
        bgColor: keyof typeof fontColorPalette
    ) {
        const text_utils = this._blockTextUtilsMap[blockId];
        if (text_utils) {
            return text_utils.setTextFontBgColorBySelection(bgColor, true);
        }
        console.warn('Could find the block text utils');
    }

    public addComment(blockId: string, commentId: string) {
        const text_utils = this._blockTextUtilsMap[blockId];
        if (text_utils) {
            return text_utils.setCommentBySelection(commentId);
        }
        console.warn('Could find the block text utils');
    }

    public resolveComment(blockId: string, commentId: string) {
        const text_utils = this._blockTextUtilsMap[blockId];
        if (text_utils) {
            return text_utils.resolveCommentById(commentId);
        }
        console.warn('Could find the block text utils');
    }

    public async getBlockDragImg(blockId: string) {
        let blockImg;
        const block = await this._editor.getBlockById(blockId);
        if (block) {
            blockImg = block.dom;
        }
        return blockImg;
    }

    public blur(blockId: string) {
        const textUtils = this._blockTextUtilsMap[blockId];
        if (textUtils != null) {
            textUtils.blur();
        }
    }

    public getCurrentSelection(blockId: string): SlateSelection {
        const textUtils = this._blockTextUtilsMap[blockId];
        if (textUtils) {
            return textUtils.getCurrentSelection();
        }

        console.warn('Could find the block text utils');
        return undefined as SlateSelection;
    }

    public isSelectionCollapsed(blockId: string): boolean | undefined {
        const text_utils = this._blockTextUtilsMap[blockId];
        if (text_utils) {
            return text_utils.isCollapsed();
        }
        console.warn('Could find the block text utils');
        return undefined;
    }

    public getCommentsIdsBySelection(blockId: string): string[] {
        const text_utils = this._blockTextUtilsMap[blockId];
        if (text_utils) {
            return text_utils.getCommentsIdsBySelection();
        }
        console.warn('Could find the block text utils');
        return undefined;
    }

    public wrapLink(blockId: string, url: string, preSelection?: Location) {
        const text_utils = this._blockTextUtilsMap[blockId];
        if (text_utils) {
            return text_utils.wrapLink(url, preSelection);
        }
        console.warn('Could find the block text utils');
        return undefined;
    }
}<|MERGE_RESOLUTION|>--- conflicted
+++ resolved
@@ -11,8 +11,8 @@
     Point,
     Selection as SlateSelection,
 } from 'slate';
+import { AsyncBlock } from '../block';
 import { Editor } from '../editor';
-import { AsyncBlock } from '../block';
 import { SelectBlock } from '../selection';
 
 type TextUtilsFunctions =
@@ -45,12 +45,9 @@
     | 'setSelection'
     | 'insertNodes'
     | 'getNodeByPath'
-<<<<<<< HEAD
-    | 'wrapLink';
-=======
+    | 'wrapLink'
     | 'getNodeByRange'
     | 'convertLeaf2Html';
->>>>>>> 70727774
 
 type ExtendedTextUtils = SlateUtils & {
     setLinkModalVisible: (visible: boolean) => void;
@@ -165,7 +162,7 @@
         if (properties.text.value.length === 0) {
             return properties;
         }
-        let text_value = properties.text.value;
+        const text_value = properties.text.value;
 
         const {
             text: { value: originTextValue, ...otherTextProperties },
