{
  "name": "@types/affine__env",
  "private": true,
  "types": "./__all.d.ts",
  "type": "module",
  "dependencies": {
    "@affine/env": "workspace:*",
    "@toeverything/infra": "workspace:*"
  },
<<<<<<< HEAD
  "version": "0.10.2"
=======
  "version": "0.10.3-canary.2"
>>>>>>> 41685517
}<|MERGE_RESOLUTION|>--- conflicted
+++ resolved
@@ -7,9 +7,5 @@
     "@affine/env": "workspace:*",
     "@toeverything/infra": "workspace:*"
   },
-<<<<<<< HEAD
-  "version": "0.10.2"
-=======
   "version": "0.10.3-canary.2"
->>>>>>> 41685517
 }