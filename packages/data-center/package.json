{
  "name": "@affine/datacenter",
  "version": "0.3.0",
  "description": "",
  "type": "module",
  "main": "dist/src/index.js",
  "types": "dist/src/index.d.ts",
  "exports": {
    "./src/*": "./dist/src/*.js",
    ".": "./dist/src/index.js"
  },
  "scripts": {
    "dev": "tsc --project ./tsconfig.json -w",
    "build": "tsc --project ./tsconfig.json"
  },
  "keywords": [],
  "author": "",
  "repository": {
    "type": "git",
    "url": "git+https://github.com/toeverything/AFFiNE.git"
  },
  "devDependencies": {
    "@playwright/test": "^1.29.1",
    "@types/debug": "^4.1.7",
    "fake-indexeddb": "4.0.1",
    "typescript": "^4.8.4"
  },
  "dependencies": {
    "@blocksuite/blocks": "^0.3.1-20230109032243-37ad3ba",
    "@blocksuite/store": "^0.3.1-20230109032243-37ad3ba",
    "debug": "^4.3.4",
    "encoding": "^0.1.13",
    "firebase": "^9.15.0",
    "idb-keyval": "^6.2.0",
    "ky": "^0.33.0",
    "ky-universal": "^0.11.0",
    "lib0": "^0.2.58",
    "swr": "^2.0.0",
<<<<<<< HEAD
    "vitest": "^0.26.3",
    "y-protocols": "^1.0.5",
    "yjs": "^13.5.44"
=======
    "yjs": "^13.5.44",
    "y-protocols": "^1.0.5"
  },
  "peerDependencies": {
    "@blocksuite/blocks": "0.3.1-*",
    "@blocksuite/store": "0.3.1-*"
>>>>>>> 51129bf1
  }
}<|MERGE_RESOLUTION|>--- conflicted
+++ resolved
@@ -36,17 +36,8 @@
     "ky-universal": "^0.11.0",
     "lib0": "^0.2.58",
     "swr": "^2.0.0",
-<<<<<<< HEAD
     "vitest": "^0.26.3",
     "y-protocols": "^1.0.5",
     "yjs": "^13.5.44"
-=======
-    "yjs": "^13.5.44",
-    "y-protocols": "^1.0.5"
-  },
-  "peerDependencies": {
-    "@blocksuite/blocks": "0.3.1-*",
-    "@blocksuite/store": "0.3.1-*"
->>>>>>> 51129bf1
   }
 }