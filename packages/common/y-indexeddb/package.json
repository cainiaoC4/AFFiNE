--- conflicted
+++ resolved
@@ -38,13 +38,8 @@
     "y-provider": "workspace:*"
   },
   "devDependencies": {
-<<<<<<< HEAD
-    "@blocksuite/blocks": "0.11.0-nightly-202312220916-e3abcbb",
-    "@blocksuite/store": "0.11.0-nightly-202312220916-e3abcbb",
-=======
     "@blocksuite/blocks": "0.11.0-nightly-202401020419-752a5b8",
     "@blocksuite/store": "0.11.0-nightly-202401020419-752a5b8",
->>>>>>> af245315
     "fake-indexeddb": "^5.0.0",
     "vite": "^5.0.6",
     "vite-plugin-dts": "3.7.0",
