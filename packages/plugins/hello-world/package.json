--- conflicted
+++ resolved
@@ -3,11 +3,7 @@
   "type": "module",
   "private": true,
   "description": "Hello world plugin",
-<<<<<<< HEAD
-  "version": "0.10.2",
-=======
   "version": "0.10.3-canary.2",
->>>>>>> 41685517
   "scripts": {
     "dev": "af dev",
     "build": "af build"
