import type { AppProps } from 'next/app';
import dynamic from 'next/dynamic';
import '../../public/globals.css';
import '../../public/variable.css';
import './temporary.css';
import { Logger } from '@toeverything/pathfinder-logger';
import '@fontsource/space-mono';
import '@fontsource/poppins';
import '../utils/print-build-info';
import ProviderComposer from '@/components/provider-composer';
import type { PropsWithChildren, ReactElement, ReactNode } from 'react';
import type { NextPage } from 'next';
import { AppStateProvider } from '@/providers/app-state-provider/Provider';
import ConfirmProvider from '@/providers/ConfirmProvider';
import { ModalProvider } from '@/providers/GlobalModalProvider';
import { useRouter } from 'next/router';
import { useEffect } from 'react';
import { useAppState } from '@/providers/app-state-provider';
import { PageLoading } from '@/components/loading';
import Head from 'next/head';
<<<<<<< HEAD
import '@/libs/i18n';
import TemporaryHelperProvider from '@/providers/temporary-helper-provider';
=======
import '@affine/i18n';
>>>>>>> 31d3a012

const ThemeProvider = dynamic(() => import('@/providers/ThemeProvider'), {
  ssr: false,
});

export type NextPageWithLayout<P = Record<string, unknown>, IP = P> = NextPage<
  P,
  IP
> & {
  getLayout?: (page: ReactElement) => ReactNode;
};

type AppPropsWithLayout = AppProps & {
  Component: NextPageWithLayout;
};

const App = ({ Component, pageProps }: AppPropsWithLayout) => {
  const getLayout = Component.getLayout || (page => page);

  return (
    <>
      <Head>
        <meta name="theme-color" content="#fafafa" />
        <link rel="manifest" href="/manifest.json" />
        <link
          rel="apple-touch-icon"
          sizes="180x180"
          href="/icons/apple-touch-icon.png"
        />
      </Head>
      <Logger />
      <ProviderComposer
        contexts={[
          <TemporaryHelperProvider key="TemporaryHelperProvider" />,
          <ThemeProvider key="ThemeProvider" />,
          <AppStateProvider key="appStateProvider" />,
          <ModalProvider key="ModalProvider" />,
          <ConfirmProvider key="ConfirmProvider" />,
        ]}
      >
        <AppDefender>{getLayout(<Component {...pageProps} />)}</AppDefender>
      </ProviderComposer>
    </>
  );
};

const AppDefender = ({ children }: PropsWithChildren) => {
  const router = useRouter();

  const { synced } = useAppState();

  useEffect(() => {
    if (router.pathname === '/') {
      router.replace('/workspace');
    }
  }, [router]);

  return <div>{synced ? children : <PageLoading />}</div>;
};

export default App;<|MERGE_RESOLUTION|>--- conflicted
+++ resolved
@@ -18,12 +18,8 @@
 import { useAppState } from '@/providers/app-state-provider';
 import { PageLoading } from '@/components/loading';
 import Head from 'next/head';
-<<<<<<< HEAD
-import '@/libs/i18n';
 import TemporaryHelperProvider from '@/providers/temporary-helper-provider';
-=======
 import '@affine/i18n';
->>>>>>> 31d3a012
 
 const ThemeProvider = dynamic(() => import('@/providers/ThemeProvider'), {
   ssr: false,
