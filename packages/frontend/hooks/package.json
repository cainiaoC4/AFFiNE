{
  "name": "@toeverything/hooks",
  "type": "module",
  "exports": {
    "./*": "./src/*"
  },
  "private": true,
  "dependencies": {
    "foxact": "^0.2.20",
    "jotai": "^2.5.1",
    "jotai-effect": "^0.2.3",
    "lodash.debounce": "^4.0.8",
    "p-queue": "^8.0.0",
    "react": "18.2.0",
    "rxjs": "^7.8.1",
    "swr": "2.2.4",
    "uuid": "^9.0.1"
  },
  "devDependencies": {
    "@affine/debug": "workspace:*",
    "@affine/env": "workspace:*",
    "@affine/workspace": "workspace:*",
    "@blocksuite/block-std": "0.11.0-nightly-202312200102-8254dc9",
    "@blocksuite/blocks": "0.11.0-nightly-202312200102-8254dc9",
    "@blocksuite/global": "0.11.0-nightly-202312200102-8254dc9",
    "@blocksuite/lit": "0.11.0-nightly-202312200102-8254dc9",
    "@blocksuite/presets": "0.11.0-nightly-202312200102-8254dc9",
    "@blocksuite/store": "0.11.0-nightly-202312200102-8254dc9",
    "@testing-library/react": "^14.0.0",
    "@toeverything/infra": "workspace:*",
    "@types/image-blob-reduce": "^4.1.3",
    "@types/lodash.debounce": "^4.0.7",
    "fake-indexeddb": "^5.0.0",
    "vitest": "1.0.4",
    "y-provider": "workspace:*"
  },
  "peerDependencies": {
    "@blocksuite/block-std": "*",
    "@blocksuite/blocks": "*",
    "@blocksuite/global": "*",
    "@blocksuite/presets": "*",
    "@blocksuite/store": "*",
    "y-provider": "workspace:*"
  },
  "peerDependenciesMeta": {
    "@affine/env": {
      "optional": true
    },
    "@blocksuite/block-std": {
      "optional": true
    },
    "@blocksuite/blocks": {
      "optional": true
    },
    "@blocksuite/global": {
      "optional": true
    },
    "@blocksuite/presets": {
      "optional": true
    },
    "@blocksuite/store": {
      "optional": true
    },
    "y-provider": {
      "optional": true
    }
  },
<<<<<<< HEAD
  "version": "0.10.3"
=======
  "version": "0.11.0"
>>>>>>> a4f31df1
}<|MERGE_RESOLUTION|>--- conflicted
+++ resolved
@@ -65,9 +65,5 @@
       "optional": true
     }
   },
-<<<<<<< HEAD
-  "version": "0.10.3"
-=======
   "version": "0.11.0"
->>>>>>> a4f31df1
 }