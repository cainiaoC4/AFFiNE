{
  "name": "@affine-legacy/0.8.0-canary.7",
  "description": "AFFiNE 0.8.0-canary.7 static output",
  "scripts": {
    "unzip": "wget -O static.zip https://github.com/toeverything/AFFiNE/releases/download/v0.8.0-canary.7/web-static.zip && unzip static.zip",
    "start": "yarn exec serve -s web-static -l 8081",
    "e2e": "yarn playwright test"
  },
  "devDependencies": {
    "@affine-test/fixtures": "workspace:*",
    "@affine-test/kit": "workspace:*",
<<<<<<< HEAD
    "@blocksuite/block-std": "0.11.0-nightly-202312220916-e3abcbb",
    "@blocksuite/blocks": "0.11.0-nightly-202312220916-e3abcbb",
    "@blocksuite/global": "0.11.0-nightly-202312220916-e3abcbb",
    "@blocksuite/store": "0.11.0-nightly-202312220916-e3abcbb",
=======
    "@blocksuite/block-std": "0.11.0-nightly-202401020419-752a5b8",
    "@blocksuite/blocks": "0.11.0-nightly-202401020419-752a5b8",
    "@blocksuite/global": "0.11.0-nightly-202401020419-752a5b8",
    "@blocksuite/store": "0.11.0-nightly-202401020419-752a5b8",
>>>>>>> af245315
    "@playwright/test": "^1.39.0",
    "express": "^4.18.2",
    "http-proxy-middleware": "^3.0.0-beta.1",
    "serve": "^14.2.1"
  },
  "version": "0.11.0"
}<|MERGE_RESOLUTION|>--- conflicted
+++ resolved
@@ -9,17 +9,10 @@
   "devDependencies": {
     "@affine-test/fixtures": "workspace:*",
     "@affine-test/kit": "workspace:*",
-<<<<<<< HEAD
-    "@blocksuite/block-std": "0.11.0-nightly-202312220916-e3abcbb",
-    "@blocksuite/blocks": "0.11.0-nightly-202312220916-e3abcbb",
-    "@blocksuite/global": "0.11.0-nightly-202312220916-e3abcbb",
-    "@blocksuite/store": "0.11.0-nightly-202312220916-e3abcbb",
-=======
     "@blocksuite/block-std": "0.11.0-nightly-202401020419-752a5b8",
     "@blocksuite/blocks": "0.11.0-nightly-202401020419-752a5b8",
     "@blocksuite/global": "0.11.0-nightly-202401020419-752a5b8",
     "@blocksuite/store": "0.11.0-nightly-202401020419-752a5b8",
->>>>>>> af245315
     "@playwright/test": "^1.39.0",
     "express": "^4.18.2",
     "http-proxy-middleware": "^3.0.0-beta.1",
