{
  "name": "@affine-test/affine-migration",
  "description": "AFFiNE migration e2e tests",
  "scripts": {
    "e2e": "yarn playwright test"
  },
  "devDependencies": {
    "@affine-test/fixtures": "workspace:*",
    "@affine-test/kit": "workspace:*",
    "@blocksuite/block-std": "0.11.0-nightly-202312200102-8254dc9",
    "@blocksuite/blocks": "0.11.0-nightly-202312200102-8254dc9",
    "@blocksuite/global": "0.11.0-nightly-202312200102-8254dc9",
    "@blocksuite/store": "0.11.0-nightly-202312200102-8254dc9",
    "@playwright/test": "^1.39.0"
  },
<<<<<<< HEAD
  "version": "0.10.3"
=======
  "version": "0.11.0"
>>>>>>> a4f31df1
}<|MERGE_RESOLUTION|>--- conflicted
+++ resolved
@@ -13,9 +13,5 @@
     "@blocksuite/store": "0.11.0-nightly-202312200102-8254dc9",
     "@playwright/test": "^1.39.0"
   },
-<<<<<<< HEAD
-  "version": "0.10.3"
-=======
   "version": "0.11.0"
->>>>>>> a4f31df1
 }